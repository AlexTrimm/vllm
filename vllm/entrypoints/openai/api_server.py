--- conflicted
+++ resolved
@@ -22,6 +22,7 @@
 from typing_extensions import assert_never
 
 import vllm.envs as envs
+from vllm.config import ModelConfig
 from vllm.engine.arg_utils import AsyncEngineArgs
 from vllm.engine.async_llm_engine import AsyncLLMEngine
 from vllm.engine.multiprocessing.client import MQLLMEngineClient
@@ -57,62 +58,24 @@
 
 TIMEOUT_KEEP_ALIVE = 5  # seconds
 
-<<<<<<< HEAD
-engine_client: EngineClient
-engine_args: AsyncEngineArgs
-openai_serving_chat: OpenAIServingChat
-openai_serving_completion: OpenAIServingCompletion
-openai_serving_embedding: OpenAIServingEmbedding
-openai_serving_tokenization: OpenAIServingTokenization
-=======
->>>>>>> acd5511b
 prometheus_multiproc_dir: tempfile.TemporaryDirectory
 
 # Cannot use __name__ (https://github.com/vllm-project/vllm/pull/4765)
 logger = init_logger('vllm.entrypoints.openai.api_server')
 
 _running_tasks: Set[asyncio.Task] = set()
-
-
-<<<<<<< HEAD
-@asynccontextmanager
-async def lifespan(app: FastAPI):
-
-    async def _force_log():
-        while True:
-            await asyncio.sleep(10.)
-            await engine_client.do_log_stats()
-
-    if not engine_args.disable_log_stats:
-        task = asyncio.create_task(_force_log())
-        _running_tasks.add(task)
-        task.add_done_callback(_running_tasks.remove)
-
-    yield
-=======
-def model_is_embedding(model_name: str, trust_remote_code: bool,
-                       quantization: Optional[str],
-                       revision: Optional[str]) -> bool:
-    return ModelConfig(model=model_name,
-                       revision=revision,
-                       tokenizer=model_name,
-                       tokenizer_mode="auto",
-                       trust_remote_code=trust_remote_code,
-                       quantization=quantization,
-                       seed=0,
-                       dtype="auto").embedding_mode
 
 
 @asynccontextmanager
 async def lifespan(app: FastAPI):
     try:
         if app.state.log_stats:
-            async_engine_client = app.state.engine_client
+            engine_client: EngineClient = app.state.engine_client
 
             async def _force_log():
                 while True:
-                    await asyncio.sleep(10)
-                    await async_engine_client.do_log_stats()
+                    await asyncio.sleep(10.)
+                    await engine_client.do_log_stats()
 
             task = asyncio.create_task(_force_log())
             _running_tasks.add(task)
@@ -127,7 +90,6 @@
     finally:
         # Ensure app state including engine ref is gc'd
         del app.state
->>>>>>> acd5511b
 
 
 @asynccontextmanager
@@ -138,18 +100,8 @@
     # Ensures everything is shutdown and cleaned up on error/exit
     engine_args = AsyncEngineArgs.from_cli_args(args)
 
-<<<<<<< HEAD
-    # Backend itself still global for the silly lil' health handler
-    global engine_client
-
     async with build_async_engine_client_from_engine_args(
             engine_args, args.disable_frontend_multiprocessing) as engine:
-
-        engine_client = engine  # type: ignore[assignment]
-=======
-    async with build_async_engine_client_from_engine_args(
-            engine_args, args.disable_frontend_multiprocessing) as engine:
->>>>>>> acd5511b
         yield engine
 
 
@@ -166,16 +118,9 @@
     Returns the Client or None if the creation failed.
     """
 
-<<<<<<< HEAD
     # Fall back
     # TODO: fill out feature matrix.
     if (MQLLMEngineClient.is_unsupported_config(engine_args)
-=======
-    # If manually triggered or embedding model, use AsyncLLMEngine in process.
-    # TODO: support embedding model via RPC.
-    if (model_is_embedding(engine_args.model, engine_args.trust_remote_code,
-                           engine_args.quantization, engine_args.revision)
->>>>>>> acd5511b
             or disable_frontend_multiprocessing):
         engine_config = engine_args.create_engine_config()
         uses_ray = getattr(AsyncLLMEngine._get_executor_cls(engine_config),
@@ -249,11 +194,8 @@
 
             yield mp_engine_client  # type: ignore[misc]
         finally:
-            # Shutdown engine process
-            # NOTE: terminate() (which sends SIGTERM), does not work here
-            # when tp>1. TODO: discuss with @njhill how we can have cleaner
-            # shutdown with terminate() rather than kill()
-            engine_process.kill()
+            # Ensure rpc server process was terminated
+            engine_process.terminate()
 
             # Close all open connections to the backend
             mp_engine_client.close()
@@ -314,18 +256,14 @@
     return request.app.state.openai_serving_embedding
 
 
-def engine_client(request: Request) -> AsyncEngineClient:
+def engine_client(request: Request) -> EngineClient:
     return request.app.state.engine_client
 
 
 @router.get("/health")
 async def health(raw_request: Request) -> Response:
     """Health check."""
-<<<<<<< HEAD
-    await engine_client.check_health()
-=======
     await engine_client(raw_request).check_health()
->>>>>>> acd5511b
     return Response(status_code=200)
 
 
@@ -416,22 +354,14 @@
     @router.post("/start_profile")
     async def start_profile(raw_request: Request):
         logger.info("Starting profiler...")
-<<<<<<< HEAD
-        await engine_client.start_profile()
-=======
         await engine_client(raw_request).start_profile()
->>>>>>> acd5511b
         logger.info("Profiler started.")
         return Response(status_code=200)
 
     @router.post("/stop_profile")
     async def stop_profile(raw_request: Request):
         logger.info("Stopping profiler...")
-<<<<<<< HEAD
-        await engine_client.stop_profile()
-=======
         await engine_client(raw_request).stop_profile()
->>>>>>> acd5511b
         logger.info("Profiler stopped.")
         return Response(status_code=200)
 
@@ -522,15 +452,10 @@
     return app
 
 
-<<<<<<< HEAD
-async def init_app(
+def init_app_state(
     engine_client: EngineClient,
-=======
-def init_app_state(
-    async_engine_client: AsyncEngineClient,
     model_config: ModelConfig,
     state: State,
->>>>>>> acd5511b
     args: Namespace,
 ) -> None:
     if args.served_model_name is not None:
@@ -538,26 +463,16 @@
     else:
         served_model_names = [args.model]
 
-<<<<<<< HEAD
-    model_config = await engine_client.get_model_config()
-
-=======
->>>>>>> acd5511b
     if args.disable_log_requests:
         request_logger = None
     else:
         request_logger = RequestLogger(max_log_len=args.max_log_len)
 
-    state.engine_client = async_engine_client
+    state.engine_client = engine_client
     state.log_stats = not args.disable_log_stats
 
-<<<<<<< HEAD
-    openai_serving_chat = OpenAIServingChat(
+    state.openai_serving_chat = OpenAIServingChat(
         engine_client,
-=======
-    state.openai_serving_chat = OpenAIServingChat(
-        async_engine_client,
->>>>>>> acd5511b
         model_config,
         served_model_names,
         args.response_role,
@@ -568,13 +483,8 @@
         return_tokens_as_token_ids=args.return_tokens_as_token_ids,
         enable_auto_tools=args.enable_auto_tool_choice,
         tool_parser=args.tool_call_parser)
-<<<<<<< HEAD
-    openai_serving_completion = OpenAIServingCompletion(
+    state.openai_serving_completion = OpenAIServingCompletion(
         engine_client,
-=======
-    state.openai_serving_completion = OpenAIServingCompletion(
-        async_engine_client,
->>>>>>> acd5511b
         model_config,
         served_model_names,
         lora_modules=args.lora_modules,
@@ -582,24 +492,14 @@
         request_logger=request_logger,
         return_tokens_as_token_ids=args.return_tokens_as_token_ids,
     )
-<<<<<<< HEAD
-    openai_serving_embedding = OpenAIServingEmbedding(
+    state.openai_serving_embedding = OpenAIServingEmbedding(
         engine_client,
-=======
-    state.openai_serving_embedding = OpenAIServingEmbedding(
-        async_engine_client,
->>>>>>> acd5511b
         model_config,
         served_model_names,
         request_logger=request_logger,
     )
-<<<<<<< HEAD
-    openai_serving_tokenization = OpenAIServingTokenization(
+    state.openai_serving_tokenization = OpenAIServingTokenization(
         engine_client,
-=======
-    state.openai_serving_tokenization = OpenAIServingTokenization(
-        async_engine_client,
->>>>>>> acd5511b
         model_config,
         served_model_names,
         lora_modules=args.lora_modules,
@@ -612,37 +512,24 @@
     logger.info("vLLM API server version %s", VLLM_VERSION)
     logger.info("args: %s", args)
 
-<<<<<<< HEAD
-    async with build_async_engine_client(args) as engine_client:
-=======
     def signal_handler(*_) -> None:
         # Interrupt server on sigterm while initializing
         raise KeyboardInterrupt("terminated")
 
     signal.signal(signal.SIGTERM, signal_handler)
 
-    async with build_async_engine_client(args) as async_engine_client:
->>>>>>> acd5511b
+    async with build_async_engine_client(args) as engine_client:
         # If None, creation of the client failed and we exit.
         if engine_client is None:
             return
 
-<<<<<<< HEAD
-        app = await init_app(engine_client, args)
+        app = build_app(args)
+
+        model_config = await engine_client.get_model_config()
+        init_app_state(engine_client, model_config, app.state, args)
 
         shutdown_task = await serve_http(
             app,
-            engine=engine_client,
-=======
-        app = build_app(args)
-
-        model_config = await async_engine_client.get_model_config()
-        init_app_state(async_engine_client, model_config, app.state, args)
-
-        shutdown_task = await serve_http(
-            app,
-            limit_concurrency=async_engine_client.limit_concurrency,
->>>>>>> acd5511b
             host=args.host,
             port=args.port,
             log_level=args.uvicorn_log_level,
